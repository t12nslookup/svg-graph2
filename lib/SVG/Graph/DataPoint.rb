# Allows to customize datapoint shapes
class DataPoint
  OVERLAY = "OVERLAY" unless defined?(OVERLAY)
  DEFAULT_SHAPE = lambda{|x,y,line| ["circle", {
          "cx" => x,
          "cy" => y,
          "r" => "2.5",
          "class" => "dataPoint#{line}"
        }]
      } unless defined? DEFAULT_SHAPE
  CRITERIA = [] unless defined? CRITERIA

  # matchers are class scope. Once configured, each DataPoint instance will have
  # access to the same matchers
  # @param matchers [Array] multiple arrays of the following form:
  #     [ regex ,
  #       lambda taking three arguments (x,y, line_number for css)
  #         -> return value of the lambda must be an array: [svg tag name,  Hash with attributes for the svg tag, e.g. "points" and "class"]
  #     ]
  # @example
  #   DataPoint.configure_shape_criteria(
  #     [/.*/, lambda{|x,y,line| ['polygon', {
  #       "points" => "#{x-1.5},#{y+2.5} #{x+1.5},#{y+2.5} #{x+1.5},#{y-2.5} #{x-1.5},#{y-2.5}",
  #       "class" => "dataPoint#{line}"
  #       }]
  #     }]
  #   )
  def DataPoint.configure_shape_criteria(*matchers)
    CRITERIA.push(*matchers)
  end

  #
  def DataPoint.reset_shape_criteria
    CRITERIA.clear
  end

  # creates a new DataPoint
  # @param x [Numeric] x coordinates of the point
  # @param y [Numeric] y coordinates of the point
  # @param line [Fixnum] line index of the current dataset (e.g. when multiple times Graph.add_data()), can be used to reference to the correct css class
  def initialize(x, y, line)
    @x = x
    @y = y
    @line = line
  end

  # Returns different shapes depending on datapoint descriptions, if shape criteria have been configured.
  # @return [Array<Array>] see example
  # @example Return value
  #   # two dimensional array, the splatted (*) inner array can be used as argument to REXML::add_element
  #   [["svgtag",  {"points" => "", "class"=> "dataPoint#{line}" } ], ["svgtag", {"points"=>"", "class"=> ""}], ...]
  # @exmple Usage
  #   dp = DataPoint.new(x, y, line).shape(data[:description])
  #   # for each svg we insert it to the graph
  #   dp.each {|s| @graph.add_element( *s )}
  #
<<<<<<< HEAD
  def shape(description=nil)
    # select all criteria with size 2, and collect rendered lambdas in an array
=======
  def shape(shape=nil)
    # select all criteria with size 2, and collect rendered lambdas in an array 
>>>>>>> 17dabed5
    shapes = CRITERIA.select {|criteria|
      criteria.size == 2
    }.collect {|regexp, proc|
      proc.call(@x, @y, @line) if shape =~ regexp
    }.compact
    # if above did not render anything use the defalt shape
    shapes = [DEFAULT_SHAPE.call(@x, @y, @line)] if shapes.empty?

    overlays = CRITERIA.select { |criteria|
      criteria.last == OVERLAY
    }.collect { |regexp, proc|
      proc.call(@x, @y, @line) if shape =~ regexp
    }.compact

    return shapes + overlays
  end
end<|MERGE_RESOLUTION|>--- conflicted
+++ resolved
@@ -45,6 +45,7 @@
   end
 
   # Returns different shapes depending on datapoint descriptions, if shape criteria have been configured.
+  # @param datapoint_description [String] description or label of the current datapoint
   # @return [Array<Array>] see example
   # @example Return value
   #   # two dimensional array, the splatted (*) inner array can be used as argument to REXML::add_element
@@ -54,17 +55,12 @@
   #   # for each svg we insert it to the graph
   #   dp.each {|s| @graph.add_element( *s )}
   #
-<<<<<<< HEAD
-  def shape(description=nil)
+  def shape(datapoint_description=nil)
     # select all criteria with size 2, and collect rendered lambdas in an array
-=======
-  def shape(shape=nil)
-    # select all criteria with size 2, and collect rendered lambdas in an array 
->>>>>>> 17dabed5
     shapes = CRITERIA.select {|criteria|
       criteria.size == 2
     }.collect {|regexp, proc|
-      proc.call(@x, @y, @line) if shape =~ regexp
+      proc.call(@x, @y, @line) if datapoint_description =~ regexp
     }.compact
     # if above did not render anything use the defalt shape
     shapes = [DEFAULT_SHAPE.call(@x, @y, @line)] if shapes.empty?
@@ -72,7 +68,7 @@
     overlays = CRITERIA.select { |criteria|
       criteria.last == OVERLAY
     }.collect { |regexp, proc|
-      proc.call(@x, @y, @line) if shape =~ regexp
+      proc.call(@x, @y, @line) if datapoint_description =~ regexp
     }.compact
 
     return shapes + overlays
