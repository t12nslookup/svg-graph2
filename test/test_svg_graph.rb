--- conflicted
+++ resolved
@@ -5,26 +5,6 @@
 
 class TestSvgGraph < Test::Unit::TestCase
   def test_bar_line_and_pie
-<<<<<<< HEAD
-      fields = %w(Jan Feb Mar);
-      data_sales_02 = [12, 45, 21]
-      [SVG::Graph::Bar, SVG::Graph::BarHorizontal, SVG::Graph::Line, SVG::Graph::Pie].each do
-          |klass|
-          graph = klass.new(
-          :height => 500,
-          :width => 300,
-          :fields => fields
-          )
-          graph.add_data(
-          :data => data_sales_02,
-          :title => 'Sales 2002'
-          )
-          out=graph.burn
-          assert(out=~/Created with SVG::Graph/)
-      end
-  end
-end
-=======
     fields = %w(Jan Feb Mar);
     data_sales_02 = [12, 45, 21]
     [SVG::Graph::Bar, SVG::Graph::BarHorizontal, SVG::Graph::Line, SVG::Graph::Pie].each do 
@@ -43,4 +23,3 @@
     end
   end
 end
->>>>>>> aeed2f85
