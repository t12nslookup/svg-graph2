--- conflicted
+++ resolved
@@ -4,13 +4,6 @@
 require "SVG/graph/data_point"
 
 class TestSvgGraph < Test::Unit::TestCase
-<<<<<<< HEAD
-  def set_up
-    DataPoint.reset_shape_criteria
-  end
-  def tear_down
-    DataPoint.reset_shape_criteria
-  end
   def test_bar_line_and_pie
       fields = %w(Jan Feb Mar);
       data_sales_02 = [12, 45, 21]
@@ -29,231 +22,4 @@
           assert(out=~/Created with SVG::Graph/)
       end
   end
-  def test_plot
-
-      projection = [
-       6, 11,    0, 5,   18, 7,   1, 11,   13, 9,   1, 2,   19, 0,   3, 13,
-       7, 9
-      ]
-      actual = [
-       0, 18,    8, 15,    9, 4,   18, 14,   10, 2,   11, 6,  14, 12,
-       15, 6,   4, 17,   2, 12
-      ]
-
-      graph = SVG::Graph::Plot.new({
-      :height => 500,
-          :width => 300,
-       :key => true,
-       :scale_x_integers => true,
-       :scale_y_integerrs => true,
-      })
-
-      graph.add_data({
-      :data => projection,
-        :title => 'Projected',
-      })
-
-      graph.add_data({
-      :data => actual,
-        :title => 'Actual',
-      })
-
-      out=graph.burn()
-      assert(out=~/Created with SVG::Graph/)
-  end
-  def test_default_plot_emits_polyline_connecting_data_points
-    actual = [
-     0, 18,    8, 15,    9, 4,   18, 14,   10, 2,   11, 6,  14, 12,
-     15, 6,   4, 17,   2, 12
-    ]
-
-    graph = SVG::Graph::Plot.new({
-      :height => 500,
-      :width => 300,
-      :key => true,
-      :scale_x_integers => true,
-      :scale_y_integerrs => true,
-    })
-
-    graph.add_data({
-      :data => actual,
-      :title => 'Actual',
-    })
-
-    out=graph.burn()
-    assert_match(/path class='line1' d='M.* L.*'/, out)
-  end
-  def test_disabling_show_lines_does_not_emit_polyline_connecting_data_points
-    actual = [
-     0, 18,    8, 15,    9, 4,   18, 14,   10, 2,   11, 6,  14, 12,
-     15, 6,   4, 17,   2, 12
-    ]
-
-    graph = SVG::Graph::Plot.new({
-      :height => 500,
-      :width => 300,
-      :key => true,
-      :scale_x_integers => true,
-      :scale_y_integers => true,
-      :show_lines => false,
-    })
-
-    graph.add_data({
-      :data => actual,
-      :title => 'Actual',
-    })
-
-    out=graph.burn()
-    assert_no_match(/path class='line1' d='M.* L.*'/, out)
-  end
-  def test_popup_values_round_to_integer_by_default_in_popups
-    actual = [
-     0.1, 18,    8.55, 15.1234,    9.09876765, 4,
-    ]
-
-    graph = SVG::Graph::Plot.new({
-      :height => 500,
-      :width => 300,
-      :key => true,
-      :scale_x_integers => true,
-      :scale_y_integers => true,
-      :add_popups => true,
-    })
-
-    graph.add_data({
-      :data => actual,
-      :title => 'Actual',
-    })
-
-    out=graph.burn()
-    assert_no_match(/\(0.1, 18\)/, out)
-    assert_match(/\(0, 18\)/, out)
-    assert_no_match(/\(8.55, 15.1234\)/, out)
-    assert_match(/\(8, 15\)/, out)
-    assert_no_match(/\(9.09876765, 4\)/, out)
-    assert_match(/\(9, 4\)/, out)
-  end
-  def test_do_not_round_popup_values_shows_decimal_values_in_popups
-    actual = [
-     0.1, 18,    8.55, 15.1234,    9.09876765, 4,
-    ]
-
-    graph = SVG::Graph::Plot.new({
-      :height => 500,
-      :width => 300,
-      :key => true,
-      :scale_x_integers => true,
-      :scale_y_integers => true,
-      :add_popups => true,
-      :round_popups => false,
-    })
-
-    graph.add_data({
-      :data => actual,
-      :title => 'Actual',
-    })
-
-    out=graph.burn()
-    assert_match(/\(0.1, 18\)/, out)
-    assert_no_match(/\(0, 18\)/, out)
-    assert_match(/\(8.55, 15.1234\)/, out)
-    assert_no_match(/\(8, 15\)/, out)
-    assert_match(/\(9.09876765, 4\)/, out)
-    assert_no_match(/\(9, 4\)/, out)
-  end
-  def test_description_is_shown_in_popups_if_provided
-    actual = [
-     8.55, 15.1234,    9.09876765, 4,     0.1, 18,
-    ]
-    description = [
-     'first',    'second',          'third',
-    ]
-
-    graph = SVG::Graph::Plot.new({
-      :height => 500,
-      :width => 300,
-      :key => true,
-      :scale_x_integers => true,
-      :scale_y_integers => true,
-      :add_popups => true,
-      :round_popups => false,
-    })
-
-    graph.add_data({
-      :data => actual,
-      :title => 'Actual',
-      :description => description,
-    })
-
-    out=graph.burn()
-    assert_match(/\(8.55, 15.1234, first\)/, out)
-    assert_no_match(/\(8.55, 15.1234\)/, out)
-    assert_match(/\(9.09876765, 4, second\)/, out)
-    assert_no_match(/\(9.09876765, 4\)/, out)
-    assert_match(/\(0.1, 18, third\)/, out)
-    assert_no_match(/\(0.1, 18\)/, out)
-  end
-  def test_combine_different_shapes_based_on_description
-    actual = [
-     8.55, 15.1234,         9.09876765, 4,                  2.1, 18,
-    ]
-    description = [
-     'one is a circle',     'two is a rectangle',           'three is a rectangle with strikethrough',
-    ]
-
-    DataPoint.configure_shape_criteria(
-      [/^t.*/, lambda{|x,y,line| ['polygon', {
-          "points" => "#{x-1.5},#{y+2.5} #{x+1.5},#{y+2.5} #{x+1.5},#{y-2.5} #{x-1.5},#{y-2.5}",
-          "class" => "dataPoint#{line}"
-        }]
-      }],
-      [/^three.*/, lambda{|x,y,line| ['line', {
-          "x1" => "#{x-4}",
-          "y1" => y.to_s,
-          "x2" => "#{x+4}",
-          "y2" => y.to_s,
-          "class" => "axis"
-        }]
-      }]
-    )
-    graph = SVG::Graph::Plot.new({
-      :height => 500,
-      :width => 300,
-      :key => true,
-      :scale_x_integers => true,
-      :scale_y_integers => true,
-      :add_popups => true,
-      :round_popups => false,
-    })
-
-    graph.add_data({
-      :data => actual,
-      :title => 'Actual',
-      :description => description,
-    })
-
-    out=graph.burn()
-    assert_match(/polygon.*points/, out)
-    assert_match(/line.*axis/, out)
-  end
-=======
-    def test_bar_line_and_pie
-        fields = %w(Jan Feb Mar);
-        data_sales_02 = [12, 45, 21]
-        [SVG::Graph::Bar, SVG::Graph::BarHorizontal, SVG::Graph::Line, SVG::Graph::Pie].each do 
-            |klass|
-            graph = klass.new(
-            :height => 500,
-            :width => 300,
-            :fields => fields
-            )
-            graph.add_data(
-            :data => data_sales_02,
-            :title => 'Sales 2002'
-            )
-            out=graph.burn
-            assert(out=~/Created with SVG::Graph/)
-        end
-    end
->>>>>>> 845c0ead
 end