--- conflicted
+++ resolved
@@ -4,7 +4,6 @@
 require "SVG/Graph/DataPoint"
 
 class TestSvgGraphPlot < Test::Unit::TestCase
-<<<<<<< HEAD
   def setup
     DataPoint.reset_shape_criteria
   end
@@ -43,40 +42,6 @@
       out=graph.burn()
       assert(out=~/Created with SVG::Graph/)
   end
-=======
-  def test_plot
-    projection = [
-      6, 11,    0, 5,   18, 7,   1, 11,   13, 9,   1, 2,   19, 0,   3, 13,
-      7, 9 
-    ]
-    actual = [
-      0, 18,    8, 15,    9, 4,   18, 14,   10, 2,   11, 6,  14, 12,   
-      15, 6,   4, 17,   2, 12
-    ]
-
-    graph = SVG::Graph::Plot.new({
-      :height => 500,
-      :width => 300,
-      :key => true,
-      :scale_x_integers => true,
-      :scale_y_integerrs => true,
-    })
-
-    graph.add_data({
-      :data => projection, 
-      :title => 'Projected',
-    })
-
-    graph.add_data({
-      :data => actual,
-      :title => 'Actual',
-    })
-
-    out=graph.burn()
-    assert(out=~/Created with SVG::Graph/)
-  end
-
->>>>>>> aeed2f85
   def test_default_plot_emits_polyline_connecting_data_points
     actual = [
       0, 18,    8, 15,    9, 4,   18, 14,   10, 2,   11, 6,  14, 12,
@@ -98,11 +63,7 @@
     out=graph.burn()
     assert_match(/path.*class='line1'/, out)
   end
-<<<<<<< HEAD
-  
-=======
-
->>>>>>> aeed2f85
+
   def test_disabling_show_lines_does_not_emit_polyline_connecting_data_points
     actual = [
       0, 18,    8, 15,    9, 4,   18, 14,   10, 2,   11, 6,  14, 12,
@@ -126,10 +87,7 @@
     out=graph.burn()
     assert_no_match(/path class='line1' d='M.* L.*'/, out)
   end
-<<<<<<< HEAD
-=======
-
->>>>>>> aeed2f85
+
   def test_popup_values_round_to_integer_by_default_in_popups
     actual = [
       0.1, 18,    8.55, 15.1234,    9.09876765, 4,
@@ -157,10 +115,7 @@
     assert_no_match(/\(9.09876765, 4\)/, out)
     assert_match(/\(9, 4\)/, out)
   end
-<<<<<<< HEAD
-=======
-
->>>>>>> aeed2f85
+
   def test_do_not_round_popup_values_shows_decimal_values_in_popups
     actual = [
       0.1, 18,    8.55, 15.1234,    9.09876765, 4,
@@ -189,10 +144,7 @@
     assert_match(/\(9.09876765, 4\)/, out)
     assert_no_match(/\(9, 4\)/, out)
   end
-<<<<<<< HEAD
-=======
-
->>>>>>> aeed2f85
+
   def test_description_is_shown_in_popups_if_provided
     actual = [
       8.55, 15.1234,    9.09876765, 4,     0.1, 18,
